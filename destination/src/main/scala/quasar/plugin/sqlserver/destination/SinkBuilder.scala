--- conflicted
+++ resolved
@@ -30,12 +30,8 @@
 import cats.~>
 import cats.data.NonEmptyList
 import cats.effect.{Effect, LiftIO}
-<<<<<<< HEAD
 import cats.effect.concurrent.Ref
 import cats.implicits._
-=======
-import cats.syntax.all._
->>>>>>> f9844f4d
 
 import doobie._
 import doobie.implicits._
@@ -104,15 +100,16 @@
       logger: Logger)
       : Pipe[F, DataEvent[CharSequence, OffsetKey.Actual[A]], OffsetKey.Actual[A]] = { events =>
 
-<<<<<<< HEAD
-=======
-    val logHandler = Slf4sLogHandler(logger)
->>>>>>> f9844f4d
     val toConnectionIO = Effect.toIOK[F] andThen LiftIO.liftK[ConnectionIO]
 
-    val (actualId, actualColumns) = idColumn match {
+    val (actualId, actualColumns0) = idColumn match {
       case Some(c) => ensureIndexableIdColumn(c, inputColumns).leftMap(Some(_))
       case None => (None, inputColumns)
+    }
+
+    val (actualFilter, actualColumns) = filterColumn match {
+      case Some(c) => ensureIndexableIdColumn(c, actualColumns0).leftMap(Some(_))
+      case None => (None, actualColumns0)
     }
 
     val hyColumns = hygienicColumns(actualColumns)
@@ -137,49 +134,20 @@
       case DataEvent.Delete(ids) =>
         none[OffsetKey.Actual[A]].pure[ConnectionIO]
 
-<<<<<<< HEAD
       case DataEvent.Commit(offset) => refMode.get flatMap {
         case QWriteMode.Replace =>
           flow.replace(jwriteMode) >>
           refMode.set(QWriteMode.Append).as(offset.some)
         case QWriteMode.Append =>
           flow.append.as(offset.some)
-=======
-      case DataEvent.Delete(ids) => actualId match {
-        case None =>
-          none[OffsetKey.Actual[A]].pure[ConnectionIO]
-
-        case Some(id) =>
-          val columnName = SQLServerHygiene.hygienicIdent(Ident(id.name))
-
-          val preamble: Fragment =
-            fr"DELETE FROM" ++ obj ++ fr" WHERE" ++ Fragment.const(columnName.forSqlName)
-
-          val deleteFragment: Fragment = ids match {
-            case IdBatch.Strings(values, size) =>
-              Fragments.in(preamble, NonEmptyVector.fromVectorUnsafe(values.take(size).toVector))
-            case IdBatch.Longs(values, size) =>
-              Fragments.in(preamble, NonEmptyVector.fromVectorUnsafe(values.take(size).toVector))
-            case IdBatch.Doubles(values, size) =>
-              Fragments.in(preamble, NonEmptyVector.fromVectorUnsafe(values.take(size).toVector))
-            case IdBatch.BigDecimals(values, size) =>
-              Fragments.in(preamble, NonEmptyVector.fromVectorUnsafe(values.take(size).toVector))
-          }
-
-          deleteFragment
-            .updateWithLogHandler(logHandler)
-            .run
-            .as(none[OffsetKey.Actual[A]])
->>>>>>> f9844f4d
       }
     }
 
     def trace(logger: Logger)(msg: => String): F[Unit] =
       Effect[F].delay(logger.trace(msg))
 
-<<<<<<< HEAD
     val result = for {
-      flow <- Stream.resource(TempTableFlow(xa, logger, path, schema, hyColumns, idColumn, filterColumn))
+      flow <- Stream.resource(TempTableFlow(xa, logger, path, schema, hyColumns, actualId, actualFilter))
       refMode <- Stream.eval(Ref.in[F, ConnectionIO, QWriteMode](writeMode))
       offset <- {
         events.evalTap(logEvents)
@@ -193,35 +161,6 @@
     Stream.eval_(trace(logger)("Starting load")) ++
     result ++
     Stream.eval_(trace(logger)("Finished load"))
-=======
-    Stream.force {
-      for {
-        (objFragment, unsafeName, unsafeSchema) <- pathFragment[F](schema, path)
-
-        start = writeMode match {
-          case QWriteMode.Replace =>
-            (startLoad(logHandler)(
-              jwriteMode,
-              objFragment,
-              unsafeName,
-              unsafeSchema,
-              hyColumns,
-              actualId) >> commit)
-              .transact(xa)
-          case QWriteMode.Append =>
-            ().pure[F]
-        }
-
-        logStart = trace(logger)("Starting load")
-        logEnd = trace(logger)("Finished load")
-
-        translated = events.evalTap(logEvents).translate(toConnectionIO)
-        events0 = translated.through(handleEvents(objFragment, unsafeName)).unNone
-        rollback0 = Stream.eval(rollback).drain
-        handled = (events0 ++ rollback0).transact(xa)
-      } yield Stream.eval_(logStart) ++ Stream.eval_(start) ++ handled ++ Stream.eval_(logEnd)
-    }
->>>>>>> f9844f4d
   }
 
   /** Ensures the provided identity column is suitable for indexing by SQL Server,
