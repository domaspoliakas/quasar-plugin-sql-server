{
<<<<<<< HEAD
  "precog-quasar": "204.0.0",
  "precog-quasar-lib-jdbc": "0.34.0-da73128"
=======
  "precog-quasar": "204.0.3",
  "precog-quasar-lib-jdbc": "0.34.5"
>>>>>>> a5161cf9
}<|MERGE_RESOLUTION|>--- conflicted
+++ resolved
@@ -1,9 +1,4 @@
 {
-<<<<<<< HEAD
-  "precog-quasar": "204.0.0",
-  "precog-quasar-lib-jdbc": "0.34.0-da73128"
-=======
   "precog-quasar": "204.0.3",
   "precog-quasar-lib-jdbc": "0.34.5"
->>>>>>> a5161cf9
 }